--- conflicted
+++ resolved
@@ -31,13 +31,9 @@
 import org.jetbrains.kotlin.psi.psiUtil.getQualifiedElement
 import org.jetbrains.kotlin.psi.psiUtil.startOffset
 
-<<<<<<< HEAD
 /*
 
-public object KotlinAddOrderEntryActionFactory : JetIntentionActionsFactory() {
-=======
 public object KotlinAddOrderEntryActionFactory : KotlinIntentionActionsFactory() {
->>>>>>> 23e35ab1
     override fun doCreateActions(diagnostic: Diagnostic): List<IntentionAction> {
         val simpleExpression = diagnostic.psiElement as? KtSimpleNameExpression ?: return emptyList()
         val refElement = simpleExpression.getQualifiedElement()
