--- conflicted
+++ resolved
@@ -339,23 +339,14 @@
         }
 
         private fun registerAppExtensionPoints() {
-<<<<<<< HEAD
-            CoreApplicationEnvironment.registerExtensionPoint(Extensions.getRootArea(), ContentBasedFileSubstitutor.EP_NAME, javaClass<ContentBasedFileSubstitutor>())
-            CoreApplicationEnvironment.registerExtensionPoint(Extensions.getRootArea(), BinaryFileStubBuilders.EP_NAME, javaClass<FileTypeExtensionPoint<Any>>())
-            CoreApplicationEnvironment.registerExtensionPoint(Extensions.getRootArea(), FileContextProvider.EP_NAME, javaClass<FileContextProvider>())
-            //
-            CoreApplicationEnvironment.registerExtensionPoint(Extensions.getRootArea(), MetaDataContributor.EP_NAME, javaClass<MetaDataContributor>())
-            CoreApplicationEnvironment.registerExtensionPoint(Extensions.getRootArea(), ClsStubBuilderFactory.EP_NAME, javaClass<ClsStubBuilderFactory<*>>())
-            CoreApplicationEnvironment.registerExtensionPoint(Extensions.getRootArea(), PsiAugmentProvider.EP_NAME, javaClass<PsiAugmentProvider>())
-            CoreApplicationEnvironment.registerExtensionPoint(Extensions.getRootArea(), JavaMainMethodProvider.EP_NAME, javaClass<JavaMainMethodProvider>())
-=======
+            CoreApplicationEnvironment.registerExtensionPoint(Extensions.getRootArea(), ContentBasedFileSubstitutor.EP_NAME, ContentBasedFileSubstitutor::class.java)
             CoreApplicationEnvironment.registerExtensionPoint(Extensions.getRootArea(), BinaryFileStubBuilders.EP_NAME, FileTypeExtensionPoint::class.java)
             CoreApplicationEnvironment.registerExtensionPoint(Extensions.getRootArea(), FileContextProvider.EP_NAME, FileContextProvider::class.java)
             //
             CoreApplicationEnvironment.registerExtensionPoint(Extensions.getRootArea(), MetaDataContributor.EP_NAME, MetaDataContributor::class.java)
+            CoreApplicationEnvironment.registerExtensionPoint(Extensions.getRootArea(), ClsStubBuilderFactory.EP_NAME, ClsStubBuilderFactory::class.java)
             CoreApplicationEnvironment.registerExtensionPoint(Extensions.getRootArea(), PsiAugmentProvider.EP_NAME, PsiAugmentProvider::class.java)
             CoreApplicationEnvironment.registerExtensionPoint(Extensions.getRootArea(), JavaMainMethodProvider.EP_NAME, JavaMainMethodProvider::class.java)
->>>>>>> 3a1663fe
             //
             CoreApplicationEnvironment.registerExtensionPoint(Extensions.getRootArea(), ContainerProvider.EP_NAME, ContainerProvider::class.java)
             CoreApplicationEnvironment.registerExtensionPoint(Extensions.getRootArea(), ClsCustomNavigationPolicy.EP_NAME, ClsCustomNavigationPolicy::class.java)
@@ -391,12 +382,8 @@
                 registerFileType(KotlinFileType.INSTANCE, "kt")
                 registerFileType(KotlinFileType.INSTANCE, KotlinParserDefinition.STD_SCRIPT_SUFFIX)
                 registerParserDefinition(KotlinParserDefinition())
-<<<<<<< HEAD
                 getApplication().registerService(javaClass<KotlinBinaryClassCache>(), KotlinBinaryClassCache())
-=======
-                application.registerService(KotlinBinaryClassCache::class.java, KotlinBinaryClassCache())
-                application.registerService(JavaClassSupers::class.java, JavaClassSupersImpl::class.java)
->>>>>>> 3a1663fe
+                getApplication().registerService(javaClass<JavaClassSupers>(), javaClass<JavaClassSupersImpl>())
             }
         }
 
@@ -415,14 +402,9 @@
         }
 
         private fun registerProjectServicesForCLI(projectEnvironment: JavaCoreProjectEnvironment) {
-<<<<<<< HEAD
             with (projectEnvironment.getProject()) {
                 registerService(javaClass<CoreJavaFileManager>(), ServiceManager.getService(this, javaClass<JavaFileManager>()) as CoreJavaFileManager)
-=======
-            with (projectEnvironment.project) {
-                registerService(CoreJavaFileManager::class.java, ServiceManager.getService(this, JavaFileManager::class.java) as CoreJavaFileManager)
-
->>>>>>> 3a1663fe
+
                 val cliLightClassGenerationSupport = CliLightClassGenerationSupport(this)
                 registerService(LightClassGenerationSupport::class.java, cliLightClassGenerationSupport)
                 registerService(CliLightClassGenerationSupport::class.java, cliLightClassGenerationSupport)
